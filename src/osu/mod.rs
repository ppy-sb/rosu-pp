mod difficulty_object;
mod gradual_difficulty;
mod gradual_performance;
mod osu_object;
mod pp;
mod scaling_factor;
mod skills;

use crate::{curve::CurveBuffers, parse::Pos2, AnyStars, Beatmap, GameMode, Mods};

use self::{
    difficulty_object::{Distances, OsuDifficultyObject},
    skills::{Skill, Skills},
};

pub use self::{gradual_difficulty::*, gradual_performance::*, osu_object::*, pp::*};

pub(crate) use self::scaling_factor::ScalingFactor;

const SECTION_LEN: f64 = 400.0;
const DIFFICULTY_MULTIPLIER: f64 = 0.0675;
// * Change radius to 50 to make 100 the diameter. Easier for mental maths.
const NORMALIZED_RADIUS: f32 = 50.0;
const STACK_DISTANCE: f32 = 3.0;
// * This is being adjusted to keep the final pp value scaled around what it used to be when changing things.
const PERFORMANCE_BASE_MULTIPLIER: f64 = 1.14;
const PREEMPT_MIN: f64 = 450.0;
const FADE_IN_DURATION_MULTIPLIER: f64 = 0.4;
const PLAYFIELD_BASE_SIZE: Pos2 = Pos2 { x: 512.0, y: 384.0 };

/// Difficulty calculator on osu!standard maps.
///
/// # Example
///
/// ```
/// use rosu_pp::{OsuStars, Beatmap};
///
/// # /*
/// let map: Beatmap = ...
/// # */
/// # let map = Beatmap::default();
///
/// let difficulty_attrs = OsuStars::new(&map)
///     .mods(8 + 64) // HDDT
///     .calculate();
///
/// println!("Stars: {}", difficulty_attrs.stars);
/// ```
#[derive(Clone, Debug)]
pub struct OsuStars<'map> {
    pub(crate) map: &'map Beatmap,
    pub(crate) mods: u32,
    pub(crate) passed_objects: Option<usize>,
    pub(crate) clock_rate: Option<f64>,
}

impl<'map> OsuStars<'map> {
    /// Create a new difficulty calculator for osu!standard maps.
    #[inline]
    pub fn new(map: &'map Beatmap) -> Self {
        Self {
            map,
            mods: 0,
            passed_objects: None,
            clock_rate: None,
        }
    }

    /// Convert the map into another mode.
    #[inline]
    pub fn mode(self, mode: GameMode) -> AnyStars<'map> {
        match mode {
            GameMode::Osu => AnyStars::Osu(self),
            GameMode::Taiko => AnyStars::Taiko(self.into()),
            GameMode::Catch => AnyStars::Catch(self.into()),
            GameMode::Mania => AnyStars::Mania(self.into()),
        }
    }

    /// Specify mods through their bit values.
    ///
    /// See [https://github.com/ppy/osu-api/wiki#mods](https://github.com/ppy/osu-api/wiki#mods)
    #[inline]
    pub fn mods(mut self, mods: u32) -> Self {
        self.mods = mods;

        self
    }

    /// Amount of passed objects for partial plays, e.g. a fail.
    ///
    /// If you want to calculate the difficulty after every few objects, instead of
    /// using [`OsuStars`] multiple times with different `passed_objects`, you should use
    /// [`OsuGradualDifficultyAttributes`](crate::osu::OsuGradualDifficultyAttributes).
    #[inline]
    pub fn passed_objects(mut self, passed_objects: usize) -> Self {
        self.passed_objects = Some(passed_objects);

        self
    }

    /// Adjust the clock rate used in the calculation.
    /// If none is specified, it will take the clock rate based on the mods
    /// i.e. 1.5 for DT, 0.75 for HT and 1.0 otherwise.
    #[inline]
    pub fn clock_rate(mut self, clock_rate: f64) -> Self {
        self.clock_rate = Some(clock_rate);

        self
    }

    /// Calculate all difficulty related values, including stars.
    #[inline]
    pub fn calculate(self) -> OsuDifficultyAttributes {
        let mods = self.mods;

        let (skills, mut attrs) = calculate_skills(self);

        let Skills {
            aim,
            mut aim_no_sliders,
            aim_rx,
            speed,
            speed_rx,
            mut flashlight,
        } = skills;

        let mut current_aim = if mods.rx() { aim_rx } else { aim };
        let mut current_speed = if mods.rx() { speed_rx } else { speed };

        let mut aim_rating = current_aim.difficulty_value().sqrt() * DIFFICULTY_MULTIPLIER;
        let aim_rating_no_sliders =
            aim_no_sliders.difficulty_value().sqrt() * DIFFICULTY_MULTIPLIER;

        let speed_notes = current_speed.relevant_note_count();
        let speed_rating = current_speed.difficulty_value().sqrt() * DIFFICULTY_MULTIPLIER;

        let mut flashlight_rating = flashlight.difficulty_value().sqrt() * DIFFICULTY_MULTIPLIER;

        let slider_factor = if aim_rating > 0.0 {
            aim_rating_no_sliders / aim_rating
        } else {
            1.0
        };

        if mods.td() {
            aim_rating = aim_rating.powf(0.8);
            flashlight_rating = flashlight_rating.powf(0.8);
        }

        let base_aim_performance = (5.0 * (aim_rating / 0.0675).max(1.0) - 4.0).powi(3) / 100_000.0;
        let base_speed_performance =
            (5.0 * (speed_rating / 0.0675).max(1.0) - 4.0).powi(3) / 100_000.0;

        let base_flashlight_performance = if mods.fl() {
            flashlight_rating * flashlight_rating * 25.0
        } else {
            0.0
        };

        let base_performance = ((base_aim_performance).powf(1.1)
            + (base_speed_performance).powf(1.1)
            + (base_flashlight_performance).powf(1.1))
        .powf(1.0 / 1.1);

        let star_rating = if base_performance > 0.00001 {
            PERFORMANCE_BASE_MULTIPLIER.cbrt()
                * 0.027
                * ((100_000.0 / 2.0_f64.powf(1.0 / 1.1) * base_performance).cbrt() + 4.0)
        } else {
            0.0
        };

        attrs.aim = aim_rating;
        attrs.speed = speed_rating;
        attrs.flashlight = flashlight_rating;
        attrs.slider_factor = slider_factor;
        attrs.stars = star_rating;
        attrs.speed_note_count = speed_notes;

        attrs
    }

    /// Calculate the skill strains.
    ///
    /// Suitable to plot the difficulty of a map over time.
    #[inline]
    pub fn strains(self) -> OsuStrains {
        let (skills, _) = calculate_skills(self);

        let Skills {
            aim,
            aim_no_sliders,
            aim_rx,
            speed,
            speed_rx,
            flashlight,
        } = skills;

        OsuStrains {
            section_len: SECTION_LEN,
<<<<<<< HEAD
            aim: aim.strain_peaks,
            aim_rx: aim_rx.strain_peaks,
            aim_no_sliders: aim_no_sliders.strain_peaks,
            speed: speed.strain_peaks,
            speed_rx: speed_rx.strain_peaks,
            flashlight: flashlight.strain_peaks,
=======
            aim: aim.strain_peaks.to_vec(),
            aim_no_sliders: aim_no_sliders.strain_peaks.to_vec(),
            speed: speed.strain_peaks.to_vec(),
            flashlight: flashlight.strain_peaks.to_vec(),
>>>>>>> 1afb31e5
        }
    }
}

/// The result of calculating the strains on a osu! map.
/// Suitable to plot the difficulty of a map over time.
#[derive(Clone, Debug)]
pub struct OsuStrains {
    /// Time in ms inbetween two strains.
    pub section_len: f64, // TODO: remove field, make it a method
    /// Strain peaks of the aim skill.
    pub aim: Vec<f64>,
    /// Strain peaks of the aim skill without sliders.
    pub aim_no_sliders: Vec<f64>,
    /// Strain peaks of the aim rx skill.
    pub aim_rx: Vec<f64>,
    /// Strain peaks of the speed skill.
    pub speed: Vec<f64>,
    /// Strain peaks of the speed rx skill.
    pub speed_rx: Vec<f64>,
    /// Strain peaks of the flashlight skill.
    pub flashlight: Vec<f64>,
}

impl OsuStrains {
    /// Returns the number of strain peaks per skill.
    #[inline]
    #[allow(clippy::len_without_is_empty)]
    pub fn len(&self) -> usize {
        self.aim.len()
    }
}

fn calculate_skills(params: OsuStars<'_>) -> (Skills, OsuDifficultyAttributes) {
    let OsuStars {
        map,
        mods,
        passed_objects,
        clock_rate,
    } = params;

    let take = passed_objects.unwrap_or(map.hit_objects.len());
    let clock_rate = clock_rate.unwrap_or_else(|| mods.clock_rate());

    let map_attrs = map.attributes().mods(mods).clock_rate(clock_rate).build();
    let scaling_factor = ScalingFactor::new(map_attrs.cs);
    let hr = mods.hr();
    let hit_window = 2.0 * map_attrs.hit_windows.od;
    let time_preempt = (map_attrs.hit_windows.ar * clock_rate) as f32 as f64;

    // * Preempt time can go below 450ms. Normally, this is achieved via the DT mod
    // * which uniformly speeds up all animations game wide regardless of AR.
    // * This uniform speedup is hard to match 1:1, however we can at least make
    // * AR>10 (via mods) feel good by extending the upper linear function above.
    // * Note that this doesn't exactly match the AR>10 visuals as they're
    // * classically known, but it feels good.
    // * This adjustment is necessary for AR>10, otherwise TimePreempt can
    // * become smaller leading to hitcircles not fully fading in.
    let time_fade_in = if mods.hd() {
        time_preempt * FADE_IN_DURATION_MULTIPLIER
    } else {
        400.0 * (time_preempt / PREEMPT_MIN).min(1.0)
    };

    let mut attrs = OsuDifficultyAttributes {
        ar: map_attrs.ar,
        hp: map_attrs.hp,
        od: map_attrs.od,
        ..Default::default()
    };

    let mut hit_objects =
        create_osu_objects(map, &mut attrs, &scaling_factor, take, hr, time_preempt);
    let mut hit_objects_iter = hit_objects.iter_mut();

    let mut skills = Skills::new(
        mods,
        scaling_factor.radius,
        time_preempt,
        time_fade_in,
        hit_window,
    );

    let last = match hit_objects_iter.next() {
        Some(prev) => prev,
        None => return (skills, attrs),
    };

    let mut last_last = None;

    // Prepare `lazy_travel_dist` and `lazy_end_pos` for `last` manually
    Distances::compute_slider_cursor_pos(last, &scaling_factor);

    let mut last = &*last;
    let mut diff_objects = Vec::with_capacity(hit_objects_iter.len());

    for (i, curr) in hit_objects_iter.enumerate() {
        let delta_time = (curr.start_time - last.start_time) / clock_rate;

        // * Capped to 25ms to prevent difficulty calculation breaking from simultaneous objects.
        let strain_time = delta_time.max(OsuDifficultyObject::MIN_DELTA_TIME as f64);

        let dists = Distances::new(
            curr,
            last,
            last_last,
            clock_rate,
            strain_time,
            &scaling_factor,
        );

        let diff_obj = OsuDifficultyObject::new(curr, last, clock_rate, i, dists);
        diff_objects.push(diff_obj);

        last_last = Some(last);
        last = &*curr;
    }

    for curr in diff_objects.iter() {
        skills.process(curr, &diff_objects);
    }

    (skills, attrs)
}

pub(crate) fn create_osu_objects(
    map: &Beatmap,
    attrs: &mut OsuDifficultyAttributes,
    scaling_factor: &ScalingFactor,
    take: usize,
    hr: bool,
    time_preempt: f64,
) -> Vec<OsuObject> {
    let mut params = ObjectParameters {
        map,
        attrs,
        ticks: Vec::new(),
        curve_bufs: CurveBuffers::default(),
    };

    let mut hit_objects: Vec<_> = map
        .hit_objects
        .iter()
        .take(take)
        .map(|h| OsuObject::new(h, &mut params))
        .collect();

    let stack_threshold = time_preempt * map.stack_leniency as f64;

    if map.version >= 6 {
        stacking(&mut hit_objects, stack_threshold);
    } else {
        old_stacking(&mut hit_objects, stack_threshold);
    }

    hit_objects
        .iter_mut()
        .for_each(|h| h.post_process(hr, scaling_factor));

    hit_objects
}

fn stacking(hit_objects: &mut [OsuObject], stack_threshold: f64) {
    let mut extended_start_idx = 0;

    let extended_end_idx = match hit_objects.len().checked_sub(1) {
        Some(idx) => idx,
        None => return,
    };

    // First big `if` in osu!lazer's function can be skipped

    for i in (1..=extended_end_idx).rev() {
        let mut n = i;
        let mut obj_i_idx = i;
        // * We should check every note which has not yet got a stack.
        // * Consider the case we have two interwound stacks and this will make sense.
        // *   o <-1      o <-2
        // *    o <-3      o <-4
        // * We first process starting from 4 and handle 2,
        // * then we come backwards on the i loop iteration until we reach 3 and handle 1.
        // * 2 and 1 will be ignored in the i loop because they already have a stack value.

        if hit_objects[obj_i_idx].stack_height.abs() > 0.0 || hit_objects[obj_i_idx].is_spinner() {
            continue;
        }

        // * If this object is a hitcircle, then we enter this "special" case.
        // * It either ends with a stack of hitcircles only,
        // * or a stack of hitcircles that are underneath a slider.
        // * Any other case is handled by the "is_slider" code below this.
        if hit_objects[obj_i_idx].is_circle() {
            loop {
                n = match n.checked_sub(1) {
                    Some(n) => n,
                    None => break,
                };

                if hit_objects[n].is_spinner() {
                    continue;
                } else if hit_objects[obj_i_idx].start_time - hit_objects[n].end_time()
                    > stack_threshold
                {
                    break; // * We are no longer within stacking range of the previous object.
                }

                // * HitObjects before the specified update range haven't been reset yet
                if n < extended_start_idx {
                    hit_objects[n].stack_height = 0.0;
                    extended_start_idx = n;
                }

                // * This is a special case where hticircles are moved DOWN and RIGHT (negative stacking)
                // * if they are under the *last* slider in a stacked pattern.
                // *    o==o <- slider is at original location
                // *        o <- hitCircle has stack of -1
                // *         o <- hitCircle has stack of -2
                if hit_objects[n].is_slider()
                    && hit_objects[n]
                        .pre_stacked_end_pos()
                        .distance(hit_objects[obj_i_idx].pos())
                        < STACK_DISTANCE
                {
                    let offset =
                        hit_objects[obj_i_idx].stack_height - hit_objects[n].stack_height + 1.0;

                    for j in n + 1..=i {
                        // * For each object which was declared under this slider, we will offset
                        // * it to appear *below* the slider end (rather than above).
                        if hit_objects[n]
                            .pre_stacked_end_pos()
                            .distance(hit_objects[j].pos())
                            < STACK_DISTANCE
                        {
                            hit_objects[j].stack_height -= offset;
                        }
                    }

                    // * We have hit a slider. We should restart calculation using this as the new base.
                    // * Breaking here will mean that the slider still has StackCount of 0,
                    // * so will be handled in the i-outer-loop.
                    break;
                }

                if hit_objects[n].pos().distance(hit_objects[obj_i_idx].pos()) < STACK_DISTANCE {
                    // * Keep processing as if there are no sliders.
                    // * If we come across a slider, this gets cancelled out.
                    // * NOTE: Sliders with start positions stacking
                    // * are a special case that is also handled here.

                    hit_objects[n].stack_height = hit_objects[obj_i_idx].stack_height + 1.0;
                    obj_i_idx = n;
                }
            }
        } else if hit_objects[obj_i_idx].is_slider() {
            // * We have hit the first slider in a possible stack.
            // * From this point on, we ALWAYS stack positive regardless.
            loop {
                n = match n.checked_sub(1) {
                    Some(n) => n,
                    None => break,
                };

                if hit_objects[n].is_spinner() {
                    continue;
                }

                if hit_objects[obj_i_idx].start_time - hit_objects[n].start_time > stack_threshold {
                    break; // * We are no longer within stacking range of the previous object.
                }

                if hit_objects[n]
                    .pre_stacked_end_pos()
                    .distance(hit_objects[obj_i_idx].pos())
                    < STACK_DISTANCE
                {
                    hit_objects[n].stack_height = hit_objects[obj_i_idx].stack_height + 1.0;
                    obj_i_idx = n;
                }
            }
        }
    }
}

fn old_stacking(hit_objects: &mut [OsuObject], stack_threshold: f64) {
    for i in 0..hit_objects.len() {
        if hit_objects[i].stack_height != 0.0 && !hit_objects[i].is_slider() {
            continue;
        }

        let mut start_time = hit_objects[i].end_time();
        let pos2 = hit_objects[i].old_stacking_pos2();

        let mut slider_stack = 0.0;

        for j in i + 1..hit_objects.len() {
            if hit_objects[j].start_time - stack_threshold > start_time {
                break;
            }

            if hit_objects[j].pos().distance(hit_objects[i].pos()) < STACK_DISTANCE {
                hit_objects[i].stack_height += 1.0;
                start_time = hit_objects[j].end_time();
            } else if hit_objects[j].pos().distance(pos2) < STACK_DISTANCE {
                slider_stack += 1.0;
                hit_objects[j].stack_height -= slider_stack;
                start_time = hit_objects[j].end_time();
            }
        }
    }
}

/// The result of a difficulty calculation on an osu!standard map.
#[derive(Clone, Debug, Default, PartialEq)]
pub struct OsuDifficultyAttributes {
    /// The aim portion of the total strain.
    pub aim: f64,
    /// The speed portion of the total strain.
    pub speed: f64,
    /// The flashlight portion of the total strain.
    pub flashlight: f64,
    /// The ratio of the aim strain with and without considering sliders
    pub slider_factor: f64,
    /// The number of clickable objects weighted by difficulty.
    pub speed_note_count: f64,
    /// The approach rate.
    pub ar: f64,
    /// The overall difficulty
    pub od: f64,
    /// The health drain rate.
    pub hp: f64,
    /// The amount of circles.
    pub n_circles: usize,
    /// The amount of sliders.
    pub n_sliders: usize,
    /// The amount of spinners.
    pub n_spinners: usize,
    /// The final star rating
    pub stars: f64,
    /// The maximum combo.
    pub max_combo: usize,
}

impl OsuDifficultyAttributes {
    /// Return the maximum combo.
    #[inline]
    pub fn max_combo(&self) -> usize {
        self.max_combo
    }
}

/// The result of a performance calculation on an osu!standard map.
#[derive(Clone, Debug, Default, PartialEq)]
pub struct OsuPerformanceAttributes {
    /// The difficulty attributes that were used for the performance calculation
    pub difficulty: OsuDifficultyAttributes,
    /// The final performance points.
    pub pp: f64,
    /// The accuracy portion of the final pp.
    pub pp_acc: f64,
    /// The aim portion of the final pp.
    pub pp_aim: f64,
    /// The flashlight portion of the final pp.
    pub pp_flashlight: f64,
    /// The speed portion of the final pp.
    pub pp_speed: f64,
    /// Misses including an approximated amount of slider breaks
    pub effective_miss_count: f64,
}

impl OsuPerformanceAttributes {
    /// Return the star value.
    #[inline]
    pub fn stars(&self) -> f64 {
        self.difficulty.stars
    }

    /// Return the performance point value.
    #[inline]
    pub fn pp(&self) -> f64 {
        self.pp
    }

    /// Return the maximum combo of the map.
    #[inline]
    pub fn max_combo(&self) -> usize {
        self.difficulty.max_combo
    }
}

impl From<OsuPerformanceAttributes> for OsuDifficultyAttributes {
    #[inline]
    fn from(attributes: OsuPerformanceAttributes) -> Self {
        attributes.difficulty
    }
}<|MERGE_RESOLUTION|>--- conflicted
+++ resolved
@@ -199,19 +199,12 @@
 
         OsuStrains {
             section_len: SECTION_LEN,
-<<<<<<< HEAD
             aim: aim.strain_peaks,
             aim_rx: aim_rx.strain_peaks,
             aim_no_sliders: aim_no_sliders.strain_peaks,
             speed: speed.strain_peaks,
             speed_rx: speed_rx.strain_peaks,
             flashlight: flashlight.strain_peaks,
-=======
-            aim: aim.strain_peaks.to_vec(),
-            aim_no_sliders: aim_no_sliders.strain_peaks.to_vec(),
-            speed: speed.strain_peaks.to_vec(),
-            flashlight: flashlight.strain_peaks.to_vec(),
->>>>>>> 1afb31e5
         }
     }
 }
